// Copyright (c) 2017 George Tankersley. All rights reserved.
// Copyright (c) 2019 The Go Authors. All rights reserved.
// Use of this source code is governed by a BSD-style
// license that can be found in the LICENSE file.

// GF(2^255-19) field arithmetic in radix 2^51 representation. This code is a
// port of the public domain amd64-51-30k version of ed25519 from SUPERCOP.
//
// The interface works similarly to math/big.Int, and all arguments and
// receivers are allowed to alias.
package radix51

import (
	"crypto/subtle"
	"encoding/binary"
	"math/big"
	"math/bits"
)

// FieldElement represents an element of the field GF(2^255-19). An element t
// represents the integer t[0] + t[1]*2^51 + t[2]*2^102 + t[3]*2^153 +
// t[4]*2^204. Each limb must not exceed 2^54 - 1 to be valid.
//
// The zero value is a valid zero element.
type FieldElement [5]uint64

<<<<<<< HEAD
const (
	// The value 2^51-1, used in carry propagation
	maskLow51Bits = uint64(1)<<51 - 1
)
=======
const maskLow51Bits uint64 = (1 << 51) - 1
>>>>>>> 71368c02

var (
	Zero     = &FieldElement{0, 0, 0, 0, 0}
	One      = &FieldElement{1, 0, 0, 0, 0}
	Two      = &FieldElement{2, 0, 0, 0, 0}
	MinusOne = new(FieldElement).Neg(One)
)

// Zero sets v = 0 and returns v.
func (v *FieldElement) Zero() *FieldElement {
	v[0] = 0
	v[1] = 0
	v[2] = 0
	v[3] = 0
	v[4] = 0
	return v
}

// One sets v = 1 and returns v.
func (v *FieldElement) One() *FieldElement {
	v[0] = 1
	v[1] = 0
	v[2] = 0
	v[3] = 0
	v[4] = 0
	return v
}

// Reduce reduces v modulo 2^255 - 19 and returns it.
func (v *FieldElement) Reduce(u *FieldElement) *FieldElement {
	v.Set(u)

	// Lev v = v[0] + v[1]*2^51 + v[2]*2^102 + v[3]*2^153 + v[4]*2^204
	// Reduce each limb below 2^51, propagating carries.
	v[1] += v[0] >> 51
	v[0] = v[0] & maskLow51Bits
	v[2] += v[1] >> 51
	v[1] = v[1] & maskLow51Bits
	v[3] += v[2] >> 51
	v[2] = v[2] & maskLow51Bits
	v[4] += v[3] >> 51
	v[3] = v[3] & maskLow51Bits
	v[0] += (v[4] >> 51) * 19
	v[4] = v[4] & maskLow51Bits

	// We now hate a field element v < 2^255, but need v <= 2^255-19
	// TODO Document why this works. It's the elaborate comment about r = h-pq etc etc.

	// Get the carry bit
	c := (v[0] + 19) >> 51
	c = (v[1] + c) >> 51
	c = (v[2] + c) >> 51
	c = (v[3] + c) >> 51
	c = (v[4] + c) >> 51

	v[0] += 19 * c

	v[1] += v[0] >> 51
	v[0] = v[0] & maskLow51Bits
	v[2] += v[1] >> 51
	v[1] = v[1] & maskLow51Bits
	v[3] += v[2] >> 51
	v[2] = v[2] & maskLow51Bits
	v[4] += v[3] >> 51
	v[3] = v[3] & maskLow51Bits
	// no additional carry
	v[4] = v[4] & maskLow51Bits

	return v
}

// Add sets v = a + b and returns v.
//
// Long sequences of additions without reduction that let coefficients grow
// larger than 54 bits would be a problem. Paper cautions: "do not have such
// sequences of additions".
func (v *FieldElement) Add(a, b *FieldElement) *FieldElement {
	v[0] = a[0] + b[0]
	v[1] = a[1] + b[1]
	v[2] = a[2] + b[2]
	v[3] = a[3] + b[3]
	v[4] = a[4] + b[4]
	return v
}

// Sub sets v = a - b and returns v.
func (v *FieldElement) Sub(a, b *FieldElement) *FieldElement {
	t := *b

	// Reduce each limb below 2^51, propagating carries. Ensures that results
	// fit within the limbs. This would not be required for reduced input.
	t[1] += t[0] >> 51
	t[0] = t[0] & maskLow51Bits
	t[2] += t[1] >> 51
	t[1] = t[1] & maskLow51Bits
	t[3] += t[2] >> 51
	t[2] = t[2] & maskLow51Bits
	t[4] += t[3] >> 51
	t[3] = t[3] & maskLow51Bits
	t[0] += (t[4] >> 51) * 19
	t[4] = t[4] & maskLow51Bits

	// This is slightly more complicated. Because we use unsigned coefficients, we
	// first add a multiple of p and then subtract.
	v[0] = (a[0] + 0xFFFFFFFFFFFDA) - t[0]
	v[1] = (a[1] + 0xFFFFFFFFFFFFE) - t[1]
	v[2] = (a[2] + 0xFFFFFFFFFFFFE) - t[2]
	v[3] = (a[3] + 0xFFFFFFFFFFFFE) - t[3]
	v[4] = (a[4] + 0xFFFFFFFFFFFFE) - t[4]

	return v
}

// Neg sets v = -a and returns v.
func (v *FieldElement) Neg(a *FieldElement) *FieldElement {
	return v.Sub(Zero, a)
}

// Invert sets v = 1/z mod p and returns v.
func (v *FieldElement) Invert(z *FieldElement) *FieldElement {
	// Inversion is implemented as exponentiation with exponent p − 2. It uses the
	// same sequence of 255 squarings and 11 multiplications as [Curve25519].
	var z2, z9, z11, z2_5_0, z2_10_0, z2_20_0, z2_50_0, z2_100_0, t FieldElement

	z2.Square(z)        // 2
	t.Square(&z2)       // 4
	t.Square(&t)        // 8
	z9.Mul(&t, z)       // 9
	z11.Mul(&z9, &z2)   // 11
	t.Square(&z11)      // 22
	z2_5_0.Mul(&t, &z9) // 2^5 - 2^0 = 31

	t.Square(&z2_5_0) // 2^6 - 2^1
	for i := 0; i < 4; i++ {
		t.Square(&t) // 2^10 - 2^5
	}
	z2_10_0.Mul(&t, &z2_5_0) // 2^10 - 2^0

	t.Square(&z2_10_0) // 2^11 - 2^1
	for i := 0; i < 9; i++ {
		t.Square(&t) // 2^20 - 2^10
	}
	z2_20_0.Mul(&t, &z2_10_0) // 2^20 - 2^0

	t.Square(&z2_20_0) // 2^21 - 2^1
	for i := 0; i < 19; i++ {
		t.Square(&t) // 2^40 - 2^20
	}
	t.Mul(&t, &z2_20_0) // 2^40 - 2^0

	t.Square(&t) // 2^41 - 2^1
	for i := 0; i < 9; i++ {
		t.Square(&t) // 2^50 - 2^10
	}
	z2_50_0.Mul(&t, &z2_10_0) // 2^50 - 2^0

	t.Square(&z2_50_0) // 2^51 - 2^1
	for i := 0; i < 49; i++ {
		t.Square(&t) // 2^100 - 2^50
	}
	z2_100_0.Mul(&t, &z2_50_0) // 2^100 - 2^0

	t.Square(&z2_100_0) // 2^101 - 2^1
	for i := 0; i < 99; i++ {
		t.Square(&t) // 2^200 - 2^100
	}
	t.Mul(&t, &z2_100_0) // 2^200 - 2^0

	t.Square(&t) // 2^201 - 2^1
	for i := 0; i < 49; i++ {
		t.Square(&t) // 2^250 - 2^50
	}
	t.Mul(&t, &z2_50_0) // 2^250 - 2^0

	t.Square(&t) // 2^251 - 2^1
	t.Square(&t) // 2^252 - 2^2
	t.Square(&t) // 2^253 - 2^3
	t.Square(&t) // 2^254 - 2^4
	t.Square(&t) // 2^255 - 2^5

	return v.Mul(&t, &z11) // 2^255 - 21
}

// Set sets v = a and returns v.
func (v *FieldElement) Set(a *FieldElement) *FieldElement {
	*v = *a
	return v
}

// FromBytes sets v to x, which must be a 32 bytes little-endian encoding.
//
// Consistently with RFC 7748, the most significant bit (the high bit of the
// last byte) is ignored, and non-canonical values (2^255-19 through 2^255-1)
// are accepted.
func (v *FieldElement) FromBytes(x []byte) *FieldElement {
	if len(x) != 32 {
		panic("ed25519: invalid field element input size")
	}

	// Provide headroom for the slight binary.LittleEndian.Uint64 overread. (We
	// read 64 bits at an offset of 200, but then take only 4+51 into account.)
	var buf [33]byte
	copy(buf[:], x)

	for i := range v {
		bitsOffset := i * 51
		v[i] = binary.LittleEndian.Uint64(buf[bitsOffset/8:])
		v[i] >>= uint(bitsOffset % 8)
		v[i] &= maskLow51Bits
	}

	return v
}

// Bytes appends a 32 bytes little-endian encoding of v to b.
func (v *FieldElement) Bytes(b []byte) []byte {
	t := new(FieldElement).Reduce(v)

	res, out := sliceForAppend(b, 32)
	for i := range out {
		out[i] = 0
	}

	var buf [8]byte
	for i := range t {
		bitsOffset := i * 51
		binary.LittleEndian.PutUint64(buf[:], t[i]<<uint(bitsOffset%8))
		for i, b := range buf {
			off := bitsOffset/8 + i
			if off >= len(out) {
				break
			}
			out[off] |= b
		}
	}

	return res
}

// sliceForAppend extends the input slice by n bytes. head is the full extended
// slice, while tail is the appended part. If the original slice has sufficient
// capacity no allocation is performed.
func sliceForAppend(in []byte, n int) (head, tail []byte) {
	if total := len(in) + n; cap(in) >= total {
		head = in[:total]
	} else {
		head = make([]byte, total)
		copy(head, in)
	}
	tail = head[len(in):]
	return
}

// FromBig sets v = n and returns v. The bit length of n must not exceed 256.
func (v *FieldElement) FromBig(n *big.Int) *FieldElement {
	if n.BitLen() > 32*8 {
		panic("ed25519: invalid field element input size")
	}

	buf := make([]byte, 0, 32)
	for _, word := range n.Bits() {
		for i := 0; i < bits.UintSize; i += 8 {
			if len(buf) >= cap(buf) {
				break
			}
			buf = append(buf, byte(word))
			word >>= 8
		}
	}

	return v.FromBytes(buf[:32])
}

// ToBig returns v as a big.Int.
func (v *FieldElement) ToBig() *big.Int {
	buf := v.Bytes(nil)

	words := make([]big.Word, 32*8/bits.UintSize)
	for n := range words {
		for i := 0; i < bits.UintSize; i += 8 {
			if len(buf) == 0 {
				break
			}
			words[n] |= big.Word(buf[0]) << big.Word(i)
			buf = buf[1:]
		}
	}

	return new(big.Int).SetBits(words)
}

// Equal returns 1 if v and u are equal, and 0 otherwise.
func (v *FieldElement) Equal(u *FieldElement) int {
	var sa, sv [32]byte
	u.Bytes(sa[:0])
	v.Bytes(sv[:0])
	return subtle.ConstantTimeCompare(sa[:], sv[:])
}

const mask64Bits uint64 = (1 << 64) - 1

// Select sets v to a if cond == 1, and to b if cond == 0.
func (v *FieldElement) Select(a, b *FieldElement, cond int) *FieldElement {
	m := uint64(cond) * mask64Bits
	v[0] = (m & a[0]) | (^m & b[0])
	v[1] = (m & a[1]) | (^m & b[1])
	v[2] = (m & a[2]) | (^m & b[2])
	v[3] = (m & a[3]) | (^m & b[3])
	v[4] = (m & a[4]) | (^m & b[4])
	return v
}

// CondNeg sets v to -u if cond == 1, and to u if cond == 0.
func (v *FieldElement) CondNeg(u *FieldElement, cond int) *FieldElement {
	tmp := new(FieldElement).Neg(u)
	return v.Select(tmp, u, cond)
}

// IsNegative returns 1 if v is negative, and 0 otherwise.
func (v *FieldElement) IsNegative() int {
	var b [32]byte
	v.Bytes(b[:0])
	return int(b[0] & 1)
}

// Abs sets v to |u| and returns v.
func (v *FieldElement) Abs(u *FieldElement) *FieldElement {
	return v.CondNeg(u, u.IsNegative())
}<|MERGE_RESOLUTION|>--- conflicted
+++ resolved
@@ -24,14 +24,7 @@
 // The zero value is a valid zero element.
 type FieldElement [5]uint64
 
-<<<<<<< HEAD
-const (
-	// The value 2^51-1, used in carry propagation
-	maskLow51Bits = uint64(1)<<51 - 1
-)
-=======
 const maskLow51Bits uint64 = (1 << 51) - 1
->>>>>>> 71368c02
 
 var (
 	Zero     = &FieldElement{0, 0, 0, 0, 0}
